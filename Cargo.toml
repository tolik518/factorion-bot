--- conflicted
+++ resolved
@@ -1,10 +1,6 @@
 [package]
 name = "factorion-bot"
-<<<<<<< HEAD
 version = "3.1.0"
-=======
-version = "3.0.3"
->>>>>>> 59b2d22a
 edition = "2024"
 
 # See more keys and their definitions at https://doc.rust-lang.org/cargo/reference/manifest.html
