[package]
name = "factorion-bot"
<<<<<<< HEAD
version = "2.3.1"
=======
version = "2.4.0"
>>>>>>> b6231e3a
edition = "2021"

# See more keys and their definitions at https://doc.rust-lang.org/cargo/reference/manifest.html

[dependencies]
fancy-regex = { version = "0.14.0", default-features = false }
reqwest = { version = "0.12.14", features = ["json", "native-tls"], default-features = false }
serde = { version = "1.0.219", default-features = false, features = ["derive"] }
serde_json = "1.0.140"
tokio = { version = "1.44.1", features = ["macros", "rt-multi-thread"] }
num-traits = { version = "0.2.19", default-features = false }
base64 = { version = "0.22.1", default-features = false }
dotenvy = "^0.15.7"
time = "0.3.39"
chrono = { version = "0.4.40", features = ["now"], default-features = false }
anyhow = { version = "1.0.97", default-features = false }
http = { version = "1.3.1", default-features = false }
influxdb = { version = "0.7.2", features = ["derive", "reqwest"], default-features = true }
once_cell = { version = "1.21.1", default-features = false }
rug = { version = "1.27.0", features = ["integer", "float"], default-features = false }
futures = { version = "0.3.31", default-features = false }<|MERGE_RESOLUTION|>--- conflicted
+++ resolved
@@ -1,10 +1,6 @@
 [package]
 name = "factorion-bot"
-<<<<<<< HEAD
-version = "2.3.1"
-=======
-version = "2.4.0"
->>>>>>> b6231e3a
+version = "2.4.1"
 edition = "2021"
 
 # See more keys and their definitions at https://doc.rust-lang.org/cargo/reference/manifest.html
