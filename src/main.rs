use core::panic;
use dotenvy::dotenv;
use influxdb::INFLUX_CLIENT;
use reddit_api::RedditClient;
use reddit_comment::{Commands, Status};
use std::collections::HashMap;
use std::error::Error;
use std::fs::{self, OpenOptions};
use std::io::Write;
use std::sync::OnceLock;
use std::time::SystemTime;
use time::OffsetDateTime;
use tokio::time::{sleep, Duration};

mod calculation_results;
mod calculation_tasks;
mod influxdb;
mod math;
mod reddit_api;
pub(crate) mod reddit_comment;

const API_COMMENT_COUNT: u32 = 100;
const COMMENT_IDS_FILE_PATH: &str = "comment_ids.txt";
static COMMENT_COUNT: OnceLock<u32> = OnceLock::new();
static SUBREDDIT_COMMANDS: OnceLock<HashMap<&str, Commands>> = OnceLock::new();

#[tokio::main]
async fn main() -> Result<(), Box<dyn Error>> {
    dotenv().ok();
    let influx_client = &*INFLUX_CLIENT;

    if influx_client.is_none() {
        eprintln!("InfluxDB client not configured. No influxdb metrics will be logged.");
    } else {
        println!("InfluxDB client configured. Metrics will be logged.");
    }

    let mut reddit_client = RedditClient::new().await?;
    COMMENT_COUNT.set(API_COMMENT_COUNT).unwrap();

    let subreddit_commands = std::env::var("SUBREDDITS").unwrap_or_default();
    let subreddit_commands = subreddit_commands.leak();
    let commands = subreddit_commands
        .split('+')
        .map(|s| s.split_once(':').unwrap_or_default())
        .map(|(sub, commands)| {
            (
                sub,
                commands
                    .split(',')
                    .map(|command| match command.trim() {
                        "shorten" => Commands::SHORTEN,
                        "termial" => Commands::TERMIAL,
                        "steps" => Commands::STEPS,
                        "no_note" => Commands::NO_NOTE,
<<<<<<< HEAD
                        "post_only" => Commands::POST_ONLY,
                        s => panic!("Unknown command in subreddit {sub}: {s}"),
=======
                        "" => Commands::NONE,
                        s => Err(s).expect("Unknown command in subreddit {sub}"),
>>>>>>> a0e863c0
                    })
                    .fold(Commands::NONE, |a, e| a | e),
            )
        })
        .collect::<HashMap<_, _>>();
    SUBREDDIT_COMMANDS.set(commands).unwrap();

    let sleep_between_requests =
        std::env::var("SLEEP_BETWEEN_REQUESTS").expect("SLEEP_BETWEEN_REQUESTS must be set.");
    let sleep_between_requests = sleep_between_requests.as_str().parse().unwrap();

    let check_mentions = std::env::var("CHECK_MENTIONS").expect("CHECK_MENTIONS must be set");
    let check_mentions = check_mentions == "true";

    // read comment_ids from the file
    let already_replied_to_comments: String =
        fs::read_to_string(COMMENT_IDS_FILE_PATH).unwrap_or("".to_string());

    if already_replied_to_comments.is_empty() {
        println!("No comment_ids found in the file");
    } else {
        println!("Found comment_ids in the file");
    }

    let mut already_replied_or_rejected: Vec<String> = already_replied_to_comments
        .lines()
        .map(|s| s.to_string())
        .collect::<Vec<String>>();

    // Polling Reddit for new comments
    loop {
        let today: OffsetDateTime = SystemTime::now().into();
        println!(
            "{} - {} | Polling Reddit for new comments...",
            today.date(),
            today.time()
        );

        let start = SystemTime::now();
        let comments = reddit_client
            .get_comments(&mut already_replied_or_rejected, check_mentions)
            .await
            .unwrap_or_default();
        let end = SystemTime::now();

        influxdb::log_time_consumed(influx_client, start, end, "get_comments").await?;

        let start = SystemTime::now();
        for comment in comments {
            let comment_id = comment.id.clone();
            let comment_author = comment.author.clone();
            let comment_subreddit = comment.subreddit.clone();

            let status: Status = comment.status;
            let should_answer = status.factorials_found && status.not_replied;

            if status.no_factorial && !status.number_too_big_to_calculate {
                continue;
            }

            print!("Comment ID {} -> {:?}", comment.id, comment.status);

            if status.number_too_big_to_calculate {
                println!(" -> number too big to calculate");
                continue;
            }

            if status.already_replied_or_rejected {
                println!(" -> already replied or rejected");
                continue;
            }

            if status.factorials_found {
                println!(" -> {:?}", comment.calculation_list);
            }
            if should_answer {
                let reply: String = comment.get_reply();
                match reddit_client.reply_to_comment(comment, &reply).await {
                    Ok(_) => {
                        influxdb::log_comment_reply(
                            influx_client,
                            &comment_id,
                            &comment_author,
                            &comment_subreddit,
                        )
                        .await?;
                    }
                    Err(e) => eprintln!("Failed to reply to comment: {:?}", e),
                }
                // Sleep to not spam comments too quickly
                sleep(Duration::from_secs(2)).await;
                continue;
            }
            println!(" -> unknown");
        }
        let end = SystemTime::now();

        influxdb::log_time_consumed(influx_client, start, end, "comment_loop").await?;

        let mut file = OpenOptions::new()
            .create(true)
            .write(true)
            .truncate(false) // This will clear the file contents if it already exists
            .open(COMMENT_IDS_FILE_PATH)
            .expect("Unable to open or create file");

        for comment_id in already_replied_or_rejected.iter() {
            writeln!(file, "{}", comment_id).expect("Unable to write to file");
        }

        // Sleep to avoid hitting API rate limits
        sleep(Duration::from_secs(sleep_between_requests)).await;
    }
}<|MERGE_RESOLUTION|>--- conflicted
+++ resolved
@@ -53,13 +53,9 @@
                         "termial" => Commands::TERMIAL,
                         "steps" => Commands::STEPS,
                         "no_note" => Commands::NO_NOTE,
-<<<<<<< HEAD
                         "post_only" => Commands::POST_ONLY,
+                        "" => Commands::NONE,
                         s => panic!("Unknown command in subreddit {sub}: {s}"),
-=======
-                        "" => Commands::NONE,
-                        s => Err(s).expect("Unknown command in subreddit {sub}"),
->>>>>>> a0e863c0
                     })
                     .fold(Commands::NONE, |a, e| a | e),
             )
