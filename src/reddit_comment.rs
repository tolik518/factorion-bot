--- conflicted
+++ resolved
@@ -104,34 +104,17 @@
 
 #[derive(Debug, Copy, Clone, PartialEq, Eq, Hash, Default, PartialOrd, Ord)]
 pub(crate) struct Commands {
-<<<<<<< HEAD
     pub(crate) shorten: bool,
     pub(crate) steps: bool,
     pub(crate) termial: bool,
     pub(crate) no_note: bool,
 }
-impl std::ops::BitOr for Commands {
-    type Output = Self;
-    fn bitor(self, rhs: Self) -> Self::Output {
-        Self {
-            shorten: self.shorten | rhs.shorten,
-            steps: self.steps | rhs.steps,
-            termial: self.termial | rhs.termial,
-            no_note: self.no_note | rhs.no_note,
-        }
-    }
-}
-impl std::ops::BitAnd for Commands {
-    type Output = Self;
-    fn bitand(self, rhs: Self) -> Self::Output {
-        Self {
-            shorten: self.shorten & rhs.shorten,
-            steps: self.steps & rhs.steps,
-            termial: self.termial & rhs.termial,
-            no_note: self.no_note & rhs.no_note,
-        }
-    }
-}
+impl_all_bitwise!(Commands {
+    shorten,
+    steps,
+    termial,
+    no_note,
+});
 #[allow(dead_code)]
 impl Commands {
     pub(crate) const NONE: Self = Self {
@@ -156,17 +139,7 @@
         no_note: true,
         ..Self::NONE
     };
-=======
-    pub shorten: bool,
-    pub include_steps: bool,
-    pub termial: bool,
->>>>>>> 662c1ae2
 }
-impl_all_bitwise!(Commands {
-    shorten,
-    include_steps,
-    termial,
-});
 
 impl Commands {
     fn contains_command_format(text: &str, command: &str) -> bool {
@@ -913,11 +886,7 @@
             "123",
             "test_author",
             "test_subreddit",
-<<<<<<< HEAD
             Commands::NONE
-=======
-            false,
->>>>>>> 662c1ae2
         );
         assert_eq!(comment.id, "123");
         assert_eq!(
@@ -1039,11 +1008,7 @@
             "123",
             "test_author",
             "test_subreddit",
-<<<<<<< HEAD
-            Commands::NONE,
-=======
-            false,
->>>>>>> 662c1ae2
+            Commands::NONE,
         );
         let reply = comment.get_reply();
         assert_eq!(
@@ -1119,11 +1084,7 @@
             "123",
             "test_author",
             "test_subreddit",
-<<<<<<< HEAD
             Commands::NONE
-=======
-            false,
->>>>>>> 662c1ae2
         );
         let reply = comment.get_reply();
         assert_eq!(reply, "Some of these are so large, that I can't even give the number of digits of them, so I have to make a power of ten tower.\n\nThe factorial of 9 is 362880 \n\nThe factorial of the factorial of 9 is roughly 1.609714400410012621103443610733 × 10^1859933 \n\nThe factorial of the factorial of the factorial of 9 has approximately 2.993960567614282167996111938338 × 10^1859939 digits \n\nThe factorial of the factorial of the factorial of the factorial of 9 has on the order of 10^(2.993960567614282167996111938338 × 10^1859939) digits \n\n\n*^(This action was performed by a bot. Please DM me if you have any questions.)*");
@@ -1136,11 +1097,7 @@
             "123",
             "test_author",
             "test_subreddit",
-<<<<<<< HEAD
             Commands::NONE
-=======
-            false,
->>>>>>> 662c1ae2
         );
         let reply = comment.get_reply();
         assert_eq!(
@@ -1156,7 +1113,7 @@
             "123",
             "test_author",
             "test_subreddit",
-            false,
+            Commands::NONE,
         );
         comment.notify = Some("notified".to_string());
         let reply = comment.get_reply();
@@ -1395,11 +1352,7 @@
             "1234",
             "test_author",
             "test_subreddit",
-<<<<<<< HEAD
             Commands::NONE
-=======
-            false,
->>>>>>> 662c1ae2
         );
 
         let reply = comment.get_reply();
@@ -1427,11 +1380,7 @@
             "1234",
             "test_author",
             "test_subreddit",
-<<<<<<< HEAD
             Commands::NONE
-=======
-            false,
->>>>>>> 662c1ae2
         );
 
         let reply = comment.get_reply();
@@ -1459,11 +1408,7 @@
             "1234",
             "test_author",
             "test_subreddit",
-<<<<<<< HEAD
             Commands::NONE
-=======
-            false,
->>>>>>> 662c1ae2
         );
 
         let reply = comment.get_reply();
