[package]
name = "factorion-bot-reddit"
<<<<<<< HEAD
version = "5.0.1"
=======
version = "5.0.2"
>>>>>>> 3dcfd965
edition = "2024"
description = "factorion-bot (for factorials and related) on Reddit"
license = "MIT"
repository = "https://github.com/tolik518/factorion-bot/"
readme = "../README.md"
keywords = ["factorial", "termial", "bot", "math"]
categories = ["mathematics", "web-programming", "parser-implementations"]

# See more keys and their definitions at https://doc.rust-lang.org/cargo/reference/manifest.html

[dependencies]
<<<<<<< HEAD
factorion-lib = {path = "../factorion-lib", version = "2.0.1", features = ["serde"]}
=======
factorion-lib = {path = "../factorion-lib", version = "2.0.2", features = ["serde", "influxdb"]}
>>>>>>> 3dcfd965
reqwest = { version = "0.12.22", features = ["json", "native-tls"], default-features = false }
serde = { version = "1.0.219", default-features = false, features = ["derive"] }
serde_json = "1.0.140"
tokio = { version = "1.46.1", features = ["macros", "rt-multi-thread"] }
base64 = { version = "0.22.1", default-features = false }
dotenvy = "^0.15.7"
chrono = { version = "0.4.41", features = ["now"], default-features = false }
anyhow = { version = "1.0.97", default-features = false }
http = { version = "1.3.1", default-features = false }
futures = { version = "0.3.31", default-features = false }
log = { version = "0.4.27" }
env_logger = { version = "0.11.8"}<|MERGE_RESOLUTION|>--- conflicted
+++ resolved
@@ -1,10 +1,6 @@
 [package]
 name = "factorion-bot-reddit"
-<<<<<<< HEAD
-version = "5.0.1"
-=======
-version = "5.0.2"
->>>>>>> 3dcfd965
+version = "5.0.3"
 edition = "2024"
 description = "factorion-bot (for factorials and related) on Reddit"
 license = "MIT"
@@ -16,11 +12,7 @@
 # See more keys and their definitions at https://doc.rust-lang.org/cargo/reference/manifest.html
 
 [dependencies]
-<<<<<<< HEAD
-factorion-lib = {path = "../factorion-lib", version = "2.0.1", features = ["serde"]}
-=======
-factorion-lib = {path = "../factorion-lib", version = "2.0.2", features = ["serde", "influxdb"]}
->>>>>>> 3dcfd965
+factorion-lib = {path = "../factorion-lib", version = "2.0.3", features = ["serde"]}
 reqwest = { version = "0.12.22", features = ["json", "native-tls"], default-features = false }
 serde = { version = "1.0.219", default-features = false, features = ["derive"] }
 serde_json = "1.0.140"
