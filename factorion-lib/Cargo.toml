[package]
name = "factorion-lib"
<<<<<<< HEAD
version = "2.0.1"
=======
version = "2.0.2"
>>>>>>> 3dcfd965
edition = "2024"
description = "A library used to create bots to recognize and calculate factorials and related concepts"
license = "MIT"
repository = "https://github.com/tolik518/factorion-bot/"
readme = "README.md"
keywords = ["factorial", "termial", "bot", "math"]
categories = ["mathematics", "web-programming", "parser-implementations"]

[dependencies]
factorion-math = {path = "../factorion-math", version = "1.0"}
serde = {version = "1.0", features = ["derive"], optional = true}
serde_json = {version = "1.0", optional = true}
concat-idents = "1.1.4"
influxdb = {version = "0.7.2", features = ["derive", "reqwest"], default-features = true, optional = true}
chrono = {version = "0.4.41", features = ["now"], default-features = false, optional = true}

[dev-dependencies]
arbtest = "0.3.2"
serde = {version = "1.0", features = ["derive"]}
serde_json = {version = "1.0"}

[features]
serde = ["dep:serde", "dep:serde_json", "factorion-math/serde"]
influxdb = ["dep:influxdb", "dep:chrono"]<|MERGE_RESOLUTION|>--- conflicted
+++ resolved
@@ -1,10 +1,6 @@
 [package]
 name = "factorion-lib"
-<<<<<<< HEAD
-version = "2.0.1"
-=======
-version = "2.0.2"
->>>>>>> 3dcfd965
+version = "2.0.3"
 edition = "2024"
 description = "A library used to create bots to recognize and calculate factorials and related concepts"
 license = "MIT"
