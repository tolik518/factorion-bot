[package]
name = "factorion-lib"
<<<<<<< HEAD
version = "3.1.0"
=======
version = "4.0.0"
>>>>>>> 118dfebe
edition = "2024"
description = "A library used to create bots to recognize and calculate factorials and related concepts"
license = "MIT"
repository = "https://github.com/tolik518/factorion-bot/"
readme = "README.md"
keywords = ["factorial", "termial", "bot", "math"]
categories = ["mathematics", "web-programming", "parser-implementations"]

[dependencies]
factorion-math = {path = "../factorion-math", version = "1.0"}
serde = {version = "1.0", features = ["derive"], optional = true}
serde_json = {version = "1.0", optional = true}
concat-idents = "1.1.4"
influxdb = {version = "0.7.2", features = ["derive", "reqwest"], default-features = true, optional = true}
chrono = {version = "0.4.41", features = ["now"], default-features = false, optional = true}

[dev-dependencies]
arbtest = "0.3.2"
serde = {version = "1.0", features = ["derive"]}
serde_json = {version = "1.0"}

[features]
serde = ["dep:serde", "dep:serde_json", "factorion-math/serde"]
influxdb = ["dep:influxdb", "dep:chrono"]<|MERGE_RESOLUTION|>--- conflicted
+++ resolved
@@ -1,10 +1,6 @@
 [package]
 name = "factorion-lib"
-<<<<<<< HEAD
-version = "3.1.0"
-=======
-version = "4.0.0"
->>>>>>> 118dfebe
+version = "4.1.0"
 edition = "2024"
 description = "A library used to create bots to recognize and calculate factorials and related concepts"
 license = "MIT"
