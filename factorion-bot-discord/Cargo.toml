--- conflicted
+++ resolved
@@ -1,10 +1,6 @@
 [package]
 name = "factorion-bot-discord"
-<<<<<<< HEAD
 version = "2.1.0"
-=======
-version = "2.0.7"
->>>>>>> 118dfebe
 edition = "2024"
 description = "factorion-bot (for factorials and related) on Discord"
 license = "MIT"
@@ -14,11 +10,7 @@
 categories = ["mathematics", "web-programming", "parser-implementations"]
 
 [dependencies]
-<<<<<<< HEAD
-factorion-lib = { path = "../factorion-lib", version = "3.1.0", features = ["serde", "influxdb"] }
-=======
-factorion-lib = { path = "../factorion-lib", version = "4.0.0", features = ["serde", "influxdb"] }
->>>>>>> 118dfebe
+factorion-lib = { path = "../factorion-lib", version = "4.1.0", features = ["serde", "influxdb"] }
 serenity = { version = "0.12", default-features = false, features = ["client", "gateway", "rustls_backend", "model", "cache"] }
 tokio = { version = "1.48.0", features = ["macros", "rt-multi-thread", "time"] }
 dotenvy = "^0.15.7"
